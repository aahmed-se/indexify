--- conflicted
+++ resolved
@@ -333,13 +333,8 @@
 
     pub async fn get_index_name_for_memory_session(
         &self,
-<<<<<<< HEAD
         session_id: String,
-    ) -> Result<String, RespositoryError> {
-=======
-        session_id: Uuid,
     ) -> Result<String, RepositoryError> {
->>>>>>> 8c4fe24a
         let session = entity::memory_sessions::Entity::find()
             .filter(entity::memory_sessions::Column::SessionId.eq(session_id.to_string()))
             .one(&self.conn)
